# vim: ft=python fileencoding=utf-8 sts=4 sw=4 et:

# Copyright 2015-2017 Florian Bruhin (The Compiler) <mail@qutebrowser.org>
#
# This file is part of qutebrowser.
#
# qutebrowser is free software: you can redistribute it and/or modify
# it under the terms of the GNU General Public License as published by
# the Free Software Foundation, either version 3 of the License, or
# (at your option) any later version.
#
# qutebrowser is distributed in the hope that it will be useful,
# but WITHOUT ANY WARRANTY; without even the implied warranty of
# MERCHANTABILITY or FITNESS FOR A PARTICULAR PURPOSE.  See the
# GNU General Public License for more details.
#
# You should have received a copy of the GNU General Public License
# along with qutebrowser.  If not, see <http://www.gnu.org/licenses/>.

"""Steps for bdd-like tests."""

import os
import re
import sys
import time
import json
import logging
import collections
import textwrap

import pytest
import pytest_bdd as bdd

from qutebrowser.utils import log
from qutebrowser.browser import pdfjs
from helpers import utils


def _get_echo_exe_path():
    """Return the path to an echo-like command, depending on the system.

    Return:
        Path to the "echo"-utility.
    """
    if sys.platform == "win32":
        return os.path.join(utils.abs_datapath(), 'userscripts', 'echo.bat')
    else:
        return 'echo'


@pytest.hookimpl(hookwrapper=True)
def pytest_runtest_makereport(item, call):
    """Add a BDD section to the test output."""
    outcome = yield
    if call.when not in ['call', 'teardown']:
        return
    report = outcome.get_result()

    if report.passed:
        return

    if (not hasattr(report.longrepr, 'addsection') or
            not hasattr(report, 'scenario')):
        # In some conditions (on OS X and Windows it seems), report.longrepr is
        # actually a tuple. This is handled similarily in pytest-qt too.
        #
        # Since this hook is invoked for any test, we also need to skip it for
        # non-BDD ones.
        return

    if sys.stdout.isatty() and item.config.getoption('--color') != 'no':
        colors = {
            'failed': log.COLOR_ESCAPES['red'],
            'passed': log.COLOR_ESCAPES['green'],
            'keyword': log.COLOR_ESCAPES['cyan'],
            'reset': log.RESET_ESCAPE,
        }
    else:
        colors = {
            'failed': '',
            'passed': '',
            'keyword': '',
            'reset': '',
        }

    output = []
    output.append("{kw_color}Feature:{reset} {name}".format(
        kw_color=colors['keyword'],
        name=report.scenario['feature']['name'],
        reset=colors['reset'],
    ))
    output.append(
        "  {kw_color}Scenario:{reset} {name} ({filename}:{line})".format(
            kw_color=colors['keyword'],
            name=report.scenario['name'],
            filename=report.scenario['feature']['rel_filename'],
            line=report.scenario['line_number'],
            reset=colors['reset'])
    )
    for step in report.scenario['steps']:
        output.append(
            "    {kw_color}{keyword}{reset} {color}{name}{reset} "
            "({duration:.2f}s)".format(
                kw_color=colors['keyword'],
                color=colors['failed'] if step['failed'] else colors['passed'],
                keyword=step['keyword'],
                name=step['name'],
                duration=step['duration'],
                reset=colors['reset'])
        )

    report.longrepr.addsection("BDD scenario", '\n'.join(output))


## Given


@bdd.given(bdd.parsers.parse("I set {sect} -> {opt} to {value}"))
def set_setting_given(quteproc, httpbin, sect, opt, value):
    """Set a qutebrowser setting.

    This is available as "Given:" step so it can be used as "Background:".
    """
    if value == '<empty>':
        value = ''
    value = value.replace('(port)', str(httpbin.port))
    quteproc.set_setting(sect, opt, value)


@bdd.given(bdd.parsers.parse("I open {path}"))
def open_path_given(quteproc, path):
    """Open a URL.

    This is available as "Given:" step so it can be used as "Background:".

    It always opens a new tab, unlike "When I open ..."
    """
    quteproc.open_path(path, new_tab=True)


@bdd.given(bdd.parsers.parse("I run {command}"))
def run_command_given(quteproc, command):
    """Run a qutebrowser command.

    This is available as "Given:" step so it can be used as "Background:".
    """
    quteproc.send_cmd(command)


@bdd.given("I have a fresh instance")
def fresh_instance(quteproc):
    """Restart qutebrowser instance for tests needing a fresh state."""
    quteproc.terminate()
    quteproc.start()


@bdd.given("I clean up open tabs")
def clean_open_tabs(quteproc):
    """Clean up open windows and tabs."""
    quteproc.set_setting('tabs', 'last-close', 'blank')
    quteproc.send_cmd(':window-only')
    quteproc.send_cmd(':tab-only')
<<<<<<< HEAD
    quteproc.send_cmd(':tab-close --force')
=======
    quteproc.send_cmd(':tab-close')
    quteproc.wait_for_load_finished_url('about:blank')
>>>>>>> 1d4c9d3b


@bdd.given('pdfjs is available')
def pdfjs_available():
    if not pdfjs.is_available():
        pytest.skip("No pdfjs installation found.")


## When


@bdd.when(bdd.parsers.parse("I open {path}"))
def open_path(quteproc, httpbin, path):
    """Open a URL.

    If used like "When I open ... in a new tab", the URL is opened in a new
    tab. With "... in a new window", it's opened in a new window. With
    "... as a URL", it's opened according to new-instance-open-target.
    """
    path = path.replace('(port)', str(httpbin.port))

    new_tab = False
    new_bg_tab = False
    new_window = False
    as_url = False
    wait = True

    new_tab_suffix = ' in a new tab'
    new_bg_tab_suffix = ' in a new background tab'
    new_window_suffix = ' in a new window'
    do_not_wait_suffix = ' without waiting'
    as_url_suffix = ' as a URL'

    while True:
        if path.endswith(new_tab_suffix):
            path = path[:-len(new_tab_suffix)]
            new_tab = True
        elif path.endswith(new_bg_tab_suffix):
            path = path[:-len(new_bg_tab_suffix)]
            new_bg_tab = True
        elif path.endswith(new_window_suffix):
            path = path[:-len(new_window_suffix)]
            new_window = True
        elif path.endswith(as_url_suffix):
            path = path[:-len(as_url_suffix)]
            as_url = True
        elif path.endswith(do_not_wait_suffix):
            path = path[:-len(do_not_wait_suffix)]
            wait = False
        else:
            break

    quteproc.open_path(path, new_tab=new_tab, new_bg_tab=new_bg_tab,
                       new_window=new_window, as_url=as_url, wait=wait)


@bdd.when(bdd.parsers.parse("I set {sect} -> {opt} to {value}"))
def set_setting(quteproc, httpbin, sect, opt, value):
    """Set a qutebrowser setting."""
    if value == '<empty>':
        value = ''
    value = value.replace('(port)', str(httpbin.port))
    quteproc.set_setting(sect, opt, value)


@bdd.when(bdd.parsers.parse("I run {command}"))
def run_command(quteproc, httpbin, tmpdir, command):
    """Run a qutebrowser command.

    The suffix "with count ..." can be used to pass a count to the command.
    """
    if 'with count' in command:
        command, count = command.split(' with count ')
        count = int(count)
    else:
        count = None

    invalid_tag = ' (invalid command)'
    if command.endswith(invalid_tag):
        command = command[:-len(invalid_tag)]
        invalid = True
    else:
        invalid = False

    command = command.replace('(port)', str(httpbin.port))
    command = command.replace('(testdata)', utils.abs_datapath())
    command = command.replace('(tmpdir)', str(tmpdir))
    command = command.replace('(dirsep)', os.sep)
    command = command.replace('(echo-exe)', _get_echo_exe_path())

    quteproc.send_cmd(command, count=count, invalid=invalid)


@bdd.when(bdd.parsers.parse("I reload"))
def reload(qtbot, httpbin, quteproc, command):
    """Reload and wait until a new request is received."""
    with qtbot.waitSignal(httpbin.new_request):
        quteproc.send_cmd(':reload')


@bdd.when(bdd.parsers.parse("I wait until {path} is loaded"))
def wait_until_loaded(quteproc, path):
    """Wait until the given path is loaded (as per qutebrowser log)."""
    quteproc.wait_for_load_finished(path)


@bdd.when(bdd.parsers.re(r'I wait for (?P<is_regex>regex )?"'
                         r'(?P<pattern>[^"]+)" in the log(?P<do_skip> or skip '
                         r'the test)?'))
def wait_in_log(quteproc, is_regex, pattern, do_skip):
    """Wait for a given pattern in the qutebrowser log.

    If used like "When I wait for regex ... in the log" the argument is treated
    as regex. Otherwise, it's treated as a pattern (* can be used as wildcard).
    """
    if is_regex:
        pattern = re.compile(pattern)

    line = quteproc.wait_for(message=pattern, do_skip=bool(do_skip))
    line.expected = True


@bdd.when(bdd.parsers.re(r'I wait for the (?P<category>error|message|warning) '
                         r'"(?P<message>.*)"'))
def wait_for_message(quteproc, httpbin, category, message):
    """Wait for a given statusbar message/error/warning."""
    quteproc.log_summary('Waiting for {} "{}"'.format(category, message))
    expect_message(quteproc, httpbin, category, message)


@bdd.when(bdd.parsers.parse("I wait {delay}s"))
def wait_time(quteproc, delay):
    """Sleep for the given delay."""
    time.sleep(float(delay))


@bdd.when(bdd.parsers.re('I press the keys? "(?P<keys>[^"]*)"'))
def press_keys(quteproc, keys):
    """Send the given fake keys to qutebrowser."""
    quteproc.press_keys(keys)


@bdd.when("selection is supported")
def selection_supported(qapp):
    """Skip the test if selection isn't supported."""
    if not qapp.clipboard().supportsSelection():
        pytest.skip("OS doesn't support primary selection!")


@bdd.when("selection is not supported")
def selection_not_supported(qapp):
    """Skip the test if selection is supported."""
    if qapp.clipboard().supportsSelection():
        pytest.skip("OS supports primary selection!")


@bdd.when(bdd.parsers.re(r'I put "(?P<content>.*)" into the '
                         r'(?P<what>primary selection|clipboard)'))
def fill_clipboard(quteproc, httpbin, what, content):
    content = content.replace('(port)', str(httpbin.port))
    content = content.replace(r'\n', '\n')
    quteproc.send_cmd(':debug-set-fake-clipboard "{}"'.format(content))


@bdd.when(bdd.parsers.re(r'I put the following lines into the '
                         r'(?P<what>primary selection|clipboard):\n'
                         r'(?P<content>.+)$', flags=re.DOTALL))
def fill_clipboard_multiline(quteproc, httpbin, what, content):
    fill_clipboard(quteproc, httpbin, what, textwrap.dedent(content))


@bdd.when(bdd.parsers.parse('I hint with args "{args}"'))
def hint(quteproc, args):
    quteproc.send_cmd(':hint {}'.format(args))
    quteproc.wait_for(message='hints: *')


@bdd.when(bdd.parsers.parse('I hint with args "{args}" and follow {letter}'))
def hint_and_follow(quteproc, args, letter):
    args = args.replace('(testdata)', utils.abs_datapath())
    quteproc.send_cmd(':hint {}'.format(args))
    quteproc.wait_for(message='hints: *')
    quteproc.send_cmd(':follow-hint {}'.format(letter))


@bdd.when("I wait until the scroll position changed")
def wait_scroll_position(quteproc):
    quteproc.wait_scroll_pos_changed()


@bdd.when(bdd.parsers.parse("I wait until the scroll position changed to "
                            "{x}/{y}"))
def wait_scroll_position_arg(quteproc, x, y):
    quteproc.wait_scroll_pos_changed(x, y)


@bdd.when(bdd.parsers.parse('I wait for the javascript message "{message}"'))
def javascript_message_when(quteproc, message):
    """Make sure the given message was logged via javascript."""
    quteproc.wait_for_js(message)


@bdd.when("I clear SSL errors")
def clear_ssl_errors(request, quteproc):
    if request.config.webengine:
        quteproc.terminate()
        quteproc.start()
    else:
        quteproc.send_cmd(':debug-clear-ssl-errors')


## Then


@bdd.then(bdd.parsers.parse("{path} should be loaded"))
def path_should_be_loaded(quteproc, path):
    """Make sure the given path was loaded according to the log.

    This is usally the better check compared to "should be requested" as the
    page could be loaded from local cache.
    """
    quteproc.wait_for_load_finished(path)


@bdd.then(bdd.parsers.parse("{path} should be requested"))
def path_should_be_requested(httpbin, path):
    """Make sure the given path was loaded from the webserver."""
    httpbin.wait_for(verb='GET', path='/' + path)


@bdd.then(bdd.parsers.parse("The requests should be:\n{pages}"))
def list_of_requests(httpbin, pages):
    """Make sure the given requests were done from the webserver."""
    expected_requests = [httpbin.ExpectedRequest('GET', '/' + path.strip())
                         for path in pages.split('\n')]
    actual_requests = httpbin.get_requests()
    assert actual_requests == expected_requests


@bdd.then(bdd.parsers.parse("The unordered requests should be:\n{pages}"))
def list_of_requests_unordered(httpbin, pages):
    """Make sure the given requests were done (in no particular order)."""
    expected_requests = [httpbin.ExpectedRequest('GET', '/' + path.strip())
                         for path in pages.split('\n')]
    actual_requests = httpbin.get_requests()
    # Requests are not hashable, we need to convert to ExpectedRequests
    actual_requests = [httpbin.ExpectedRequest.from_request(req)
                       for req in actual_requests]
    assert (collections.Counter(actual_requests) ==
            collections.Counter(expected_requests))


@bdd.then(bdd.parsers.re(r'the (?P<category>error|message|warning) '
                         r'"(?P<message>.*)" should be shown'))
def expect_message(quteproc, httpbin, category, message):
    """Expect the given message in the qutebrowser log."""
    category_to_loglevel = {
        'message': logging.INFO,
        'error': logging.ERROR,
        'warning': logging.WARNING,
    }
    message = message.replace('(port)', str(httpbin.port))
    quteproc.mark_expected(category='message',
                           loglevel=category_to_loglevel[category],
                           message=message)


@bdd.then(bdd.parsers.re(r'(?P<is_regex>regex )?"(?P<pattern>[^"]+)" should '
                         r'be logged'))
def should_be_logged(quteproc, httpbin, is_regex, pattern):
    """Expect the given pattern on regex in the log."""
    if is_regex:
        pattern = re.compile(pattern)
    else:
        pattern = pattern.replace('(port)', str(httpbin.port))
    line = quteproc.wait_for(message=pattern)
    line.expected = True


@bdd.then(bdd.parsers.parse('"{pattern}" should not be logged'))
def ensure_not_logged(quteproc, pattern):
    """Make sure the given pattern was *not* logged."""
    quteproc.ensure_not_logged(message=pattern)


@bdd.then(bdd.parsers.parse('the javascript message "{message}" should be '
                            'logged'))
def javascript_message_logged(quteproc, message):
    """Make sure the given message was logged via javascript."""
    quteproc.wait_for_js(message)


@bdd.then(bdd.parsers.parse('the javascript message "{message}" should not be '
                            'logged'))
def javascript_message_not_logged(quteproc, message):
    """Make sure the given message was *not* logged via javascript."""
    quteproc.ensure_not_logged(category='js',
                               function='javaScriptConsoleMessage',
                               message='[*] {}'.format(message))


@bdd.then(bdd.parsers.parse("The session should look like:\n{expected}"))
def compare_session(request, quteproc, expected):
    """Compare the current sessions against the given template.

    partial_compare is used, which means only the keys/values listed will be
    compared.
    """
    quteproc.compare_session(expected)


@bdd.then("no crash should happen")
def no_crash():
    """Don't do anything.

    This is actually a NOP as a crash is already checked in the log.
    """
    time.sleep(0.5)


@bdd.then(bdd.parsers.parse("the header {header} should be set to {value}"))
def check_header(quteproc, header, value):
    """Check if a given header is set correctly.

    This assumes we're on the httpbin header page.
    """
    content = quteproc.get_content()
    data = json.loads(content)
    print(data)
    assert utils.pattern_match(pattern=value, value=data['headers'][header])


@bdd.then(bdd.parsers.parse('the page should contain the html "{text}"'))
def check_contents_html(quteproc, text):
    """Check the current page's content based on a substring."""
    content = quteproc.get_content(plain=False)
    assert text in content


@bdd.then(bdd.parsers.parse('the page should contain the plaintext "{text}"'))
def check_contents_plain(quteproc, text):
    """Check the current page's content based on a substring."""
    content = quteproc.get_content().strip()
    assert text in content


@bdd.then(bdd.parsers.parse('the page should not contain the plaintext '
                            '"{text}"'))
def check_not_contents_plain(quteproc, text):
    """Check the current page's content based on a substring."""
    content = quteproc.get_content().strip()
    assert text not in content


@bdd.then(bdd.parsers.parse('the json on the page should be:\n{text}'))
def check_contents_json(quteproc, text):
    """Check the current page's content as json."""
    content = quteproc.get_content().strip()
    expected = json.loads(text)
    actual = json.loads(content)
    assert actual == expected


@bdd.then(bdd.parsers.parse("the following tabs should be open:\n{tabs}"))
def check_open_tabs(quteproc, request, tabs):
    """Check the list of open tabs in the session.

    This is a lightweight alternative for "The session should look like: ...".

    It expects a list of URLs, with an optional "(active)" suffix.
    """
    session = quteproc.get_session()
    active_suffix = ' (active)'
    tabs = tabs.splitlines()
    assert len(session['windows']) == 1
    assert len(session['windows'][0]['tabs']) == len(tabs)

    # If we don't have (active) anywhere, don't check it
    has_active = any(line.endswith(active_suffix) for line in tabs)

    for i, line in enumerate(tabs):
        line = line.strip()
        assert line.startswith('- ')
        line = line[2:]  # remove "- " prefix
        if line.endswith(active_suffix):
            path = line[:-len(active_suffix)]
            active = True
        else:
            path = line
            active = False

        session_tab = session['windows'][0]['tabs'][i]
        assert session_tab['history'][-1]['url'] == quteproc.path_to_url(path)
        if active:
            assert session_tab['active']
        elif has_active:
            assert 'active' not in session_tab


@bdd.then(bdd.parsers.re(r'the (?P<what>primary selection|clipboard) should '
                         r'contain "(?P<content>.*)"'))
def clipboard_contains(quteproc, httpbin, what, content):
    expected = content.replace('(port)', str(httpbin.port))
    expected = expected.replace('\\n', '\n')
    quteproc.wait_for(message='Setting fake {}: {}'.format(
        what, json.dumps(expected)))


@bdd.then(bdd.parsers.parse('the clipboard should contain:\n{content}'))
def clipboard_contains_multiline(quteproc, httpbin, content):
    expected = textwrap.dedent(content).replace('(port)', str(httpbin.port))
    quteproc.wait_for(message='Setting fake clipboard: {}'.format(
        json.dumps(expected)))


@bdd.then("qutebrowser should quit")
def should_quit(qtbot, quteproc):
    quteproc.wait_for_quit()


def _get_scroll_values(quteproc):
    data = quteproc.get_session()
    pos = data['windows'][0]['tabs'][0]['history'][-1]['scroll-pos']
    return (pos['x'], pos['y'])


@bdd.then(bdd.parsers.re(r"the page should be scrolled "
                         r"(?P<direction>horizontally|vertically)"))
def check_scrolled(quteproc, direction):
    quteproc.wait_scroll_pos_changed()
    x, y = _get_scroll_values(quteproc)
    if direction == 'horizontally':
        assert x > 0
        assert y == 0
    else:
        assert x == 0
        assert y > 0


@bdd.then("the page should not be scrolled")
def check_not_scrolled(request, quteproc):
    x, y = _get_scroll_values(quteproc)
    assert x == 0
    assert y == 0


@bdd.then(bdd.parsers.parse("{section} -> {option} should be {value}"))
def check_option(quteproc, section, option, value):
    actual_value = quteproc.get_setting(section, option)
    assert actual_value == value<|MERGE_RESOLUTION|>--- conflicted
+++ resolved
@@ -160,13 +160,8 @@
     quteproc.set_setting('tabs', 'last-close', 'blank')
     quteproc.send_cmd(':window-only')
     quteproc.send_cmd(':tab-only')
-<<<<<<< HEAD
     quteproc.send_cmd(':tab-close --force')
-=======
-    quteproc.send_cmd(':tab-close')
     quteproc.wait_for_load_finished_url('about:blank')
->>>>>>> 1d4c9d3b
-
 
 @bdd.given('pdfjs is available')
 def pdfjs_available():
